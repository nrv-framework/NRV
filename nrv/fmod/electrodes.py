--- conflicted
+++ resolved
@@ -360,21 +360,12 @@
         model : obj
             FEM COMSOL or Fenics simulation to parameter, se FEM or Extracellular for more details
         """
-<<<<<<< HEAD
         if model.type == "COMSOL":
-            model.set_parameter(self.label+"_D", str(self.D)+"[um]")
-            model.set_parameter(self.label+"_Length", str(self.length)+"[um]")
-            model.set_parameter(self.label+"_y_c", str(self.y_c)+"[um]")
-            model.set_parameter(self.label+"_z_c", str(self.z_c)+"[um]")
-            model.set_parameter(self.label+"_x_offset", str(self.x_shift)+"[um]")
-=======
-        if model.type == 'COMSOL':
-            model.set_parameter(self.label+'_D', str(self.D)+'[um]')
-            model.set_parameter(self.label+'_Length', str(self.length)+'[um]')
-            model.set_parameter(self.label+'_y_c', str(self.y)+'[um]')
-            model.set_parameter(self.label+'_z_c', str(self.z)+'[um]')
-            model.set_parameter(self.label+'_x_offset', str(self.x)+'[um]')
->>>>>>> fa9b315a
+            model.set_parameter(self.label + "_D", str(self.D) + "[um]")
+            model.set_parameter(self.label + "_Length", str(self.length) + "[um]")
+            model.set_parameter(self.label + "_y_c", str(self.y_c) + "[um]")
+            model.set_parameter(self.label + "_z_c", str(self.z_c) + "[um]")
+            model.set_parameter(self.label + "_x_offset", str(self.x_shift) + "[um]")
         else:
             model.add_electrode(elec_type=self.type, x_c=self.x+(self.length/2),\
             y_c=self.y, z_c=self.z, length=self.length, D=self.D, is_volume=self.is_volume,\
@@ -457,38 +448,31 @@
         model : obj
             FEM COMSOL or Fenics simulation to parameter, se FEM or Extracellular for more details
         """
-<<<<<<< HEAD
         if model.type == "COMSOL":
             model.set_parameter(
                 self.label + "_contact_length",
-                str(self.contact_length)+"[um]"
+                str(self.contact_length) + "[um]"
             )
             model.set_parameter(
                 self.label + "_x_center",
                 str(self.x_center)+"[um]"
             )
-=======
-        if model.type == 'COMSOL':
-            model.set_parameter(self.label+'_contact_length', str(self.contact_length)+'[um]')
-            model.set_parameter(self.label+'_x_center', str(self.x)+'[um]')
->>>>>>> fa9b315a
             if self.contact_thickness is not None:
                 model.set_parameter(
                     self.label + "_contact_thickness",
-                    str(self.contact_thickness)+"[um]"
+                    str(self.contact_thickness) + "[um]"
                 )
             if self.insulator_thickness is not None:
                 model.set_parameter(
                     self.label + "_insulator_thickness",
-                    str(self.insulator_thickness)+"[um]"
+                    str(self.insulator_thickness) + "[um]"
                 )
             if self.insulator_length is not None:
                 model.set_parameter(
                     self.label+"_insulator_length",
-                    str(self.insulator_length)+"[um]"
+                    str(self.insulator_length) + "[um]"
                 )
         else:
-<<<<<<< HEAD
             model.add_electrode(
                 elec_type=self.type,
                 insulator_length=self.insulator_length,
@@ -502,11 +486,6 @@
                 res=res,
             )
 
-=======
-            model.add_electrode(elec_type=self.type, insulator_length=self.insulator_length, is_volume=self.is_volume,\
-                insulator=self.insulator, insulator_thickness=self.insulator_thickness, contact_length=self.contact_length,\
-                contact_thickness=self.contact_thickness, insulator_offset=self.insulator_offset, x_c=self.x, res=res)
->>>>>>> fa9b315a
 class CUFF_MP_electrode(CUFF_electrode):
     """
     MultiPolar CUFF electrode for FEM models
@@ -580,7 +559,6 @@
         if model.type == "COMSOL":
             rise_warning("Multipolar CUFF not implemented on comsol")
         else:
-<<<<<<< HEAD
             model.add_electrode(
                 elec_type=self.type,
                 N=self.N_contact,
@@ -594,11 +572,4 @@
                 x_c=self.x_center,
                 insulator_offset=self.insulator_offset,
                 res=res,
-            )
-=======
-            model.add_electrode(elec_type=self.type, N=self.N_contact, is_volume=self.is_volume,\
-                contact_width=self.contact_width, insulator_length=self.insulator_length,\
-                insulator_thickness=self.insulator_thickness, contact_length=self.contact_length,\
-                insulator=self.insulator, contact_thickness=self.contact_thickness,\
-                x_c=self.x, insulator_offset=self.insulator_offset, res=res)
->>>>>>> fa9b315a
+            )