"""
NRV-extracellular contexts
Authors: Florian Kolbl / Roland Giraud / Louis Regnacq / Thomas Couppey
(c) ETIS - University Cergy-Pontoise - CNRS
"""
import faulthandler
import numpy as np
from .materials import *
from ..utils.units import *
from ..backend.file_handler import *
from ..backend.log_interface import rise_error, rise_warning, pass_info
from ..backend.MCore import *
from ..backend.NRV_Class import NRV_class


# enable faulthandler to ease "segmentation faults" debug
faulthandler.enable()

MRG_fiberD = np.asarray([1, 2, 5.7, 7.3, 8.7, 10.0, 11.5, 12.8, 14.0, 15.0, 16.0])
MRG_nodeD = np.asarray([0.7, 1.4, 1.9, 2.4, 2.8, 3.3, 3.7, 4.2, 4.7, 5.0, 5.5])


def is_recording_point(point):
    """
    Check if the specified object is a recording point
    """
    return isinstance(point, recording_point)


def is_recorder(rec):
    """
    Check if the specified object is a recorder
    """
    return isinstance(rec, recorder)


def NodeD_interpol(diameter):
    """
    Compute the MRG Node diameters

    Attributes
    ----------
    diameter    : float
        diameter of the unmylinated axon to implement, in um
    Returns
    -------
    nodeD       : float

    """
    if diameter in MRG_fiberD:
        index = np.where(MRG_fiberD == diameter)[0]
        nodeD = MRG_nodeD[index]
    else:
        # create fiting polynomyals
        nodeD_poly = np.poly1d(np.polyfit(MRG_fiberD, MRG_nodeD, 3))    
        nodeD = nodeD_poly(diameter)

    return float(nodeD)


class recording_point(NRV_class):
    """
    Object equivalent to a point source electrode for extracellular potential recording only (No stimulation)
    """
    
    def __init__(self, x=0, y=0, z=0, ID=0, method="PSA"):
        """
        Instantiation of a recording point.

        Parameters
        ----------
        x       : float
            x position of the recording point, in um
        y       : float
            y position of the recording point, in um
        z       : float
            z position of the recording point, in um
        ID      : int
            electrode identification number, set to 0 by default
        method  : string
            electrical potential approximation method, can be "PSA" (Point Source Approximation)
            or "LSA" (Line Source Approximation).
            set to "PSA" by default. Note that if LSA is requested with an anisotropic material, computation
            will automatically be performed using "PSA"
        """
        super().__init__()
        self.type = "recording_point"
        # properties
        self.ID = ID
        self.x = x
        self.y = y
        self.z = z
        self.method = method
        # footprints
<<<<<<< HEAD
        self.footprints = dict()    # footprints are stored for each axon with the key beeing the axon"s ID
=======
        self.footprints = {}    # footprints are stored for each axon with the key beeing the axon's ID
>>>>>>> fa9b315a
        self.init = False
        self.recording = None

    def save_recording_point(self, save=False, fname="recording_point.json"):
        rise_warning("save_recording_point is a deprecated method use save")
        self.save(save=save, fname=fname)

<<<<<<< HEAD
    def load_recording_point(self, data="recording_point.json"):
        rise_warning("load_recording_point is a deprecated method use load")
        self.load(data=data)
=======
    def translate(self, x=None, y=None, z=None):
        """
        Move recording point by translation

        Parameters
        ----------
        x   : float
            x axis value for the translation in um
        y   : float
            y axis value for the translation in um
        z   : float
            z axis value for the translation in um
        """
        if x is not None:
            self.x += x
        if y is not None:
            self.y += y
        if z is not None:
            self.z += z

>>>>>>> fa9b315a

    def get_ID(self):
        """
        get the ID of a recording point

        Returns
        -------
        id : int
            ID number of the recording point
        """
        return self.ID

    def get_method(self):
        """
        get the method for a recording point

        Returns
        -------
        method : str
            name of the method, either "PSA" for point source approximation or "LSA" for line Source Approximation
        """
        return self.method

    def set_method(self,method):
        """
        Set the approximation to compute the extracellular potential

        Parameters
        ----------
        method : str
            name of the method, either "PSA" for point source approximation or "LSA" for line Source Approximation
        """
        self.method = method

    def compute_PSA_isotropic_footprint(
        self,
        x_axon,
        y_axon,
        z_axon,
        d,
        ID,
        sigma,myelinated=False,
    ):
        """
        Compute the footprint for Point Source approximation an isotropic material

        Parameters
        ----------
        x_axon  : array
            array of the positions of the axon along the x-axis at which there is a current source, in [um]
        y_axon  : float
            y-axis position of the axon, in [um]
        z-axon  : float
            z-axis position of the axon, in [um]
        d       : float
            diameter of the axon, in [um]
        ID      : int
            axon ID number
        sigma   : float
            conductivity of the isotropic extracellular material, in [S.m]
        """
        if myelinated :
            d=NodeD_interpol(d)
            surface= np.pi * (d/cm)*(1/cm)
        else:
            surface = np.pi * (d/cm) * (np.gradient(x_axon)/cm)
        electrical_distance = 4*np.pi*sigma*(((self.x - x_axon)/m)**2 + ((self.y - y_axon)/m)**2+ ((self.z - z_axon)/m)**2)**0.5
        self.footprints[str(ID)] = np.divide(surface,electrical_distance)

    def compute_PSA_anisotropic_footprint(
        self,
        x_axon,
        y_axon,
        z_axon,
        d,
        ID,
        sigma_xx,
        sigma_yy,
        sigma_zz,
    ):
        """
        Compute the footprint for Point Source approximation an anisotropic material

        Parameters
        ----------
        x_axon      : array
            array of the positions of the axon along the x-axis at which there is a current source, in [um]
        y_axon      : float
            y-axis position of the axon, in [um]
        z-axon      : float
            z-axis position of the axon, in [um]
        d           : float
            diameter of the axon, in [um]
        ID          : int
            axon ID number
        sigma_xx    : float
            conductivity of the isotropic extracellular material alog the x-axis, in [S.m]
        sigma_yy    : float
            conductivity of the isotropic extracellular material alog the y-axis, in [S.m]
        sigma_zz    : float
            conductivity of the isotropic extracellular material alog the z-axis, in [S.m]
        """
        sx = sigma_yy * sigma_zz
        sy = sigma_xx * sigma_zz
        sz = sigma_xx * sigma_yy

        electrical_distance = 4*np.pi*((sx*(self.x - x_axon)/m)**2 + (sy*(self.y - y_axon)/m)**2+ (sz*(self.z - z_axon)/m)**2)**0.5
        self.footprints[str(ID)] = np.divide(surface,electrical_distance)

    def compute_LSA_isotropic_footprint(
        self,
        x_axon,
        y_axon,
        z_axon,
        d,
        ID,
        sigma,
        myelinated=False,
    ):
        """
        Compute the footprint for Linear Source approximation an isotropic material

        Parameters
        ----------
        x_axon  : array
            array of the positions of the axon along the x-axis at which there is a current source, in [um]
        y_axon  : float
            y-axis position of the axon, in [um]
        z-axon  : float
            z-axis position of the axon, in [um]
        d       : float
            diameter of the axon, in [um]
        ID      : int
            axon ID number
        sigma   : float
            conductivity of the isotropic extracellular material, in [S.m]
        """
        if myelinated :
            d = NodeD_interpol(d)
            surface = np.pi * (d / cm) * (1 / cm)
            d_internode = np.gradient(x_axon)           
        else:
            surface = np.pi * (d / cm) * (np.gradient(x_axon) / cm)
            d_internode = np.gradient(x_axon)

        dist = ((((self.x - x_axon)/m) **2 + ((self.y - y_axon)/m) **2) **0.5)
        electrical_distance = (4*np.pi*(d_internode/m)*sigma)/np.log(abs((dist-(self.x-x_axon)/m)/((((d_internode+(self.x-x_axon))**2+(self.y-y_axon)**2)**0.5)/m-(d_internode+(self.x-x_axon))/m)))
        self.footprints[str(ID)] = np.divide(surface, electrical_distance)

    def init_recording(self, N_points):
        """
        Initializes the recorded extracellular potential. if a recording already exists,
        nothing is performed (usefull at the multi-axons level for instance)

        Parameters
        ----------
        N_points : int
            length of the extracellular potential vector along temporal dimension
        """
        if not self.init:
            self.recording = np.zeros(N_points)
            self.init = True
        else:
            if len(self.recording)!=N_points:
                rise_error(
                    "Trying to compute an extracellular potential of a wrong temporal size"
                )

    def reset_recording(self, N_points):
        """
        Sets the recorded extracellular potential to zero whatever the conditions

        Parameters
        ----------
        N_points : int
            length of the extracellular potential vector along temporal dimension
        """
        self.recording = np.zeros(N_points)

    def add_axon_contribution(self, I_membrane, ID):
        """
        Adds the and axon extracellular potential to the recording computed as the matrix product of
        I_membrane computed from neuron with the footprint computed below and stored in the object
        for a specific axons ID.

        Parameters
        ----------
        I_membrane  : array
            membrane current as a matrix over times (columns) and position (lines)
            in mA/cm2
        ID          : int
            axon ID as footprint are stored in a dictionnary with their ID as key
        """
        self.recording += np.matmul(np.transpose(I_membrane), self.footprints[str(ID)])


class recorder(NRV_class):
    """
    Object for recording extracellular potential of axons.
    """
    def __init__(self, material=None):
        """
        Instantiation of an extracellular potential recording mechanism. A mecanism can store recording points,
        be associated with a material and properties. The mechanism will perform the extracellular potential
        computation at each point for an axon when a simulation is performed.
        """
        super().__init__()
        self.type = "recorder"
        self.material = None
        self.is_isotropic = True
        self.t = None
        self.t_init = False
        # if no material specified, sigma is 1S/m, else everything is loaded from signal
        if material == None:
            self.sigma = 1
            self.isotropic = True
            self.material = None
            self.sigma_xx = None
            self.sigma_yy = None
            self.sigma_zz = None
        else:
            self.material = material
            temporary_material = load_material(self.material)
            if temporary_material.is_isotropic():
                self.isotropic = True
                self.sigma = temporary_material.sigma
                self.sigma_xx = None
                self.sigma_yy = None
                self.sigma_zz = None
            else:
                self.isotropic = False
                self.sigma = None
                self.sigma_xx = temporary_material.sigma_xx
                self.sigma_yy = temporary_material.sigma_yy
                self.sigma_zz = temporary_material.sigma_zz
        # for internal use
        self.recording_points = []


    def save_recorder(self, save=False, fname="recorder.json"):
        rise_warning("save_recorder is a deprecated method use save")
        self.save(save=save, fname=fname)
    def load_recorder(self, data="recorder.json"):
        rise_warning("load_recorder is a deprecated method use load")
        self.load(data=data)


    def is_empty(self):
        """
        check if a recorder has no recording points (empty) or not.

        Returns
        -------
        """
        return self.recording_points == []

    def translate(self, x=None, y=None, z=None):
        """
        Move recorder rec points by group translation

        Parameters
        ----------
        x   : float
            x axis value for the translation in um
        y   : float
            y axis value for the translation in um
        z   : float
            z axis value for the translation in um
        """
        for rec_p in self.recording_points:
            rec_p.translate(x=x, y=y, z=z)

    def set_time(self, t_vector):
        """
        set the time vector of a recorder

        t_vector : array
            array of recording times, in ms
        """
        if not self.t_init:
            self.t = t_vector
            self.t_init = True


    def add_recording_point(self, point):
        """
        add an object of type recording_point to the list of recording points.

        Parameters
        ----------
        point : recording_point
            recording point to add to the recording points list
        """
        if is_recording_point(point):
            self.recording_points.append(point)

    def set_recording_point(self, x, y, z, method="PSA"):
        """
        Set a recording point at a given location and add to the recording points list

        Parameters
        ----------
        x       : float
            x position of the recording point, in um
        y       : float
            y position of the recording point, in um
        z       : float
            z position of the recording point, in um
        Parameters
        method  : string
            electrical potential approximation method, can be "PSA" (Point Source Approximation)
            or "LSA" (Line Source Approximation).
            set to "PSA" by default. Note that if LSA is requested with an anisotropic material, computation
            will automatically be performed using "PSA"
        """
        if self.is_empty():
            new_point = recording_point(x, y, z, method=method)
        else:
            lowest_ID = self.recording_points[-1].get_ID()
            new_point = recording_point(x, y, z, ID=lowest_ID+1, method=method)
        self.add_recording_point(new_point)

<<<<<<< HEAD
    def set_recording_zplane(x_min, x_max, y_min, y_max, z, dx=10, dy=10, method="PSA"):
=======
    def set_recording_zplane(self, x_min, x_max, y_min, y_max, z, dx=10, dy=10, method='PSA'):
>>>>>>> fa9b315a
        """
        Generate equaly spaced recording points in the z plane

        Parameters
        ----------
        x_min   : float
            minimal x postion for recording points, in um
        x_max   : float
            maximal x postion for recording points, in um
        y_min   : float
            minimal y postion for recording points, in um
        y_max   : float
            maximal y postion for recording points, in um
        z       : float
            fixed z position for recording points
        dx      : float
            distance between recording points on the x coordinate, in um
        dy      : float
            distance between recording points on the y coordinate, in um
        method  : string
            electrical potential approximation method, can be "PSA" (Point Source Approximation)
            or "LSA" (Line Source Approximation).
            set to "PSA" by default. Note that if LSA is requested with an anisotropic material, computation
            will automatically be performed using "PSA"
        """
        if np.abs(x_max - x_min) < dx:
            dx = np.abs(x_max - x_min)/10
            rise_warning("dx too large, changed automatically to "+str(dx)+" um")
        if np.abs(y_max - y_min) < dy:
            dy = np.abs(y_max - y_min)/10
            rise_warning("dy too large, changed automatically to "+str(dy)+" um")
        x_positions = np.arange(x_min, x_max, dx)
        y_positions = np.arange(y_min, y_max, dy)
        for x in x_positions:
            for y in y_positions:
                self.set_recording_point(x, y, z, method=method)

<<<<<<< HEAD
    def set_recording_yplane(x_min, x_max, y, z_min, z_max, dx=10, dz=10, method="PSA"):
=======
    def set_recording_yplane(self, x_min, x_max, y, z_min, z_max, dx=10, dz=10, method='PSA'):
>>>>>>> fa9b315a
        """
        Generate equaly spaced recording points in the y plane

        Parameters
        ----------
        x_min   : float
            minimal x postion for recording points, in um
        x_max   : float
            maximal x postion for recording points, in um
        y       : float
            fixed y position for recording points
        z_min   : float
            minimal z postion for recording points, in um
        z_max   : float
            maximal z postion for recording points, in um
        dx      : float
            distance between recording points on the x coordinate, in um
        dz      : float
            distance between recording points on the z coordinate, in um
        method  : string
            electrical potential approximation method, can be "PSA" (Point Source Approximation)
            or "LSA" (Line Source Approximation).
            set to "PSA" by default. Note that if LSA is requested with an anisotropic material, computation
            will automatically be performed using "PSA"
        """
        if np.abs(x_max - x_min) < dx:
            dx = np.abs(x_max - x_min)/10
            rise_warning("dx too large, changed automatically to "+str(dx)+" um")
        if np.abs(z_max - z_min) < dz:
            dz = np.abs(z_max - z_min)/10
            rise_warning("dz too large, changed automatically to "+str(dz)+" um")
        x_positions = np.arange(x_min, x_max, dx)
        z_positions = np.arange(z_min, z_max, dz)
        for x in x_positions:
            for z in z_positions:
                self.set_recording_point(x, y, z, method=method)

<<<<<<< HEAD
    def set_recording_volume(
        x_min,
        x_max,
        y_min,
        ymax,
        z_min,
        z_max,
        dx= 10,
        dy=10,
        dz=10,
        method="PSA",
    ):
=======
    def set_recording_volume(self, x_min, x_max, y_min, y_max, z_min, z_max, dx= 10, dy=10, dz=10, method='PSA'):
>>>>>>> fa9b315a
        """
        Generate equaly spaced recording points in the y plane

        Parameters
        ----------
        x_min   : float
            minimal x postion for recording points, in um
        x_max   : float
            maximal x postion for recording points, in um
        y_min   : float
            minimal y postion for recording points, in um
        y_max   : float
            maximal y postion for recording points, in um
        z_min   : float
            minimal z postion for recording points, in um
        z_max   : float
            maximal z postion for recording points, in um
        dx      : float
            distance between recording points on the x coordinate, in um
        dy      : float
            distance between recording points on the y coordinate, in um
        dz      : float
            distance between recording points on the z coordinate, in um
        method  : string
            electrical potential approximation method, can be "PSA" (Point Source Approximation)
            or "LSA" (Line Source Approximation).
            set to "PSA" by default. Note that if LSA is requested with an anisotropic material, computation
            will automatically be performed using "PSA"
        """
        if np.abs(x_max - x_min) < dx:
            dx = np.abs(x_max - x_min)/10
            rise_warning("dx too large, changed automatically to "+str(dx)+" um")
        if np.abs(y_max - y_min) < dy:
            dy = np.abs(y_max - y_min)/10
            rise_warning("dy too large, changed automatically to "+str(dy)+" um")
        if np.abs(z_max - z_min) < dz:
            dz = np.abs(z_max - z_min)/10
            rise_warning("dz too large, changed automatically to "+str(dz)+" um")
        x_positions = np.arange(x_min, x_max, dx)
        y_positions = np.arange(y_min, y_max, dy)
        z_positions = np.arange(z_min, z_max, dz)
        for x in x_positions:
            for y in y_positions:
                for z in z_positions:
                    self.set_recording_point(x, y, z, method=method)

    def compute_footprints(self, x_axon, y_axon, z_axon, d, ID,myelinated =False):
        """
        compute all footprints for a given axon on all recording points of the recorder

        Parameters
        ----------
        x_axon      : array
            array of the positions of the axon along the x-axis at which there is a current source, in [um]
        y_axon      : float
            y-axis position of the axon, in [um]
        z-axon      : float
            z-axis position of the axon, in [um]
        d           : float
            diameter of the axon, in [um]
        ID          : int
            axon ID number
        """
        if not self.is_empty():
            for point in self.recording_points:
                if myelinated:
                    if point.method=="PSA":
                        if self.isotropic:
                            point.compute_PSA_isotropic_footprint(
                                x_axon,
                                y_axon,
                                z_axon,
                                d,
                                ID,
                                self.sigma,
                                True,
                            )
                        else:
                            point.compute_PSA_anisotropic_footprint(
                                x_axon,
                                y_axon,
                                z_axon,
                                d,
                                ID,
                                self.sigma_xx,
                                self.sigma_yy,
                                self.sigma_zz,
                            )
                    if point.method=="LSA":
                        if self.isotropic:
                            point.compute_LSA_isotropic_footprint(
                                x_axon,
                                y_axon,
                                z_axon,
                                d,
                                ID,
                                self.sigma,
                                True
                            )
                        else:
                            rise_warning("LSA not implemented for anisotropic material return isotropic by default")
                            point.compute_LSA_isotropic_footprint(
                                x_axon,
                                y_axon,
                                z_axon,
                                d,
                                ID,
                                self.sigma
                            )
                else:
                    surface = np.pi * (d / cm) * (np.gradient(x_axon) / cm)
                    if point.method=="PSA":
                        if self.isotropic:
                            point.compute_PSA_isotropic_footprint(
                                x_axon,
                                y_axon,
                                z_axon,
                                d,
                                ID,
                                self.sigma)
                        else:
                            point.compute_PSA_anisotropic_footprint(
                                x_axon,
                                y_axon,
                                z_axon,
                                d,
                                ID,
                                self.sigma_xx,
                                self.sigma_yy,
                                self.sigma_zz
                            )
                    if point.method=="LSA":
                        if self.isotropic:
                            point.compute_LSA_isotropic_footprint(
                                x_axon,
                                y_axon,
                                z_axon,
                                d,
                                ID,
                                self.sigma
                            )
                        else:
                            rise_warning("LSA not implemented for anisotropic material return isotropic by default")
                            point.compute_LSA_isotropic_footprint(
                                x_axon,
                                y_axon,
                                z_axon,
                                d,
                                ID,
                                self.sigma
                            )

    def init_recordings(self, N_points):
        """
        Initializes the recorded extracellular potential for all recodgin points. If a potential already exists,
        nothing will be performed

        Parameters
        ----------
        N_points : int
            length of the extracellular potential vector along temporal dimension
        """
        if not self.is_empty():
            for point in self.recording_points:
                point.init_recording(N_points)

    def reset_recordings(self, N_points):
        """
        Sets the recorded extracellular potential to zero whatever the conditions for all recording points

        Parameters
        ----------
        N_points : int
            length of the extracellular potential vector along temporal dimension
        """
        if not self.is_empty():
            for point in self.recording_points:
                point.reset_recording(N_points)

    def add_axon_contribution(self, I_membrane, ID):
        """
        Add one axon contribution to the extracellular potential of all recording points.

        Parameters
        ----------
        I_membrane  : array
            membrane current as a matrix over times (columns) and position (lines)
            in mA/cm2
        ID          : int
            axon ID as footprint are stored in a dictionnary with their ID as key
        """
        if not self.is_empty():
            for point in self.recording_points:
                point.add_axon_contribution(I_membrane, ID)

    def __update_master_t(self):
        """
        if the recorder has not been used in the master process:
        recover the time verctor in the master from an other process (rank 1)
        """
        synchronize_processes()
        if MCH.do_master_only_work():
            self.t = MCH.recieve_data_from_slave()['t']
        elif MCH.rank == 1:
            MCH.send_data_to_master({'t':self.t})
        else:
            pass

    def gather_all_recordings(self, master_computed=True):
        """
        Gather all recordings computed by each cores in case of parallel simulation (fascicle
        level), sum de result and propagate final extracellular potential to each core.
        """
        if not self.is_empty():
            if not master_computed:
                self.__update_master_t()

            for point in self.recording_points:
                if point.recording is None:
                    point.recording = 0.
                point.recording = MCH.sum_jobs(point.recording)<|MERGE_RESOLUTION|>--- conflicted
+++ resolved
@@ -92,11 +92,7 @@
         self.z = z
         self.method = method
         # footprints
-<<<<<<< HEAD
-        self.footprints = dict()    # footprints are stored for each axon with the key beeing the axon"s ID
-=======
         self.footprints = {}    # footprints are stored for each axon with the key beeing the axon's ID
->>>>>>> fa9b315a
         self.init = False
         self.recording = None
 
@@ -104,32 +100,10 @@
         rise_warning("save_recording_point is a deprecated method use save")
         self.save(save=save, fname=fname)
 
-<<<<<<< HEAD
     def load_recording_point(self, data="recording_point.json"):
         rise_warning("load_recording_point is a deprecated method use load")
         self.load(data=data)
-=======
-    def translate(self, x=None, y=None, z=None):
-        """
-        Move recording point by translation
-
-        Parameters
-        ----------
-        x   : float
-            x axis value for the translation in um
-        y   : float
-            y axis value for the translation in um
-        z   : float
-            z axis value for the translation in um
-        """
-        if x is not None:
-            self.x += x
-        if y is not None:
-            self.y += y
-        if z is not None:
-            self.z += z
-
->>>>>>> fa9b315a
+
 
     def get_ID(self):
         """
@@ -452,11 +426,7 @@
             new_point = recording_point(x, y, z, ID=lowest_ID+1, method=method)
         self.add_recording_point(new_point)
 
-<<<<<<< HEAD
-    def set_recording_zplane(x_min, x_max, y_min, y_max, z, dx=10, dy=10, method="PSA"):
-=======
-    def set_recording_zplane(self, x_min, x_max, y_min, y_max, z, dx=10, dy=10, method='PSA'):
->>>>>>> fa9b315a
+    def set_recording_zplane(x_min, x_max, y_min, y_max, z, dx=10, dy=10, method='PSA'):
         """
         Generate equaly spaced recording points in the z plane
 
@@ -494,11 +464,7 @@
             for y in y_positions:
                 self.set_recording_point(x, y, z, method=method)
 
-<<<<<<< HEAD
-    def set_recording_yplane(x_min, x_max, y, z_min, z_max, dx=10, dz=10, method="PSA"):
-=======
     def set_recording_yplane(self, x_min, x_max, y, z_min, z_max, dx=10, dz=10, method='PSA'):
->>>>>>> fa9b315a
         """
         Generate equaly spaced recording points in the y plane
 
@@ -536,22 +502,19 @@
             for z in z_positions:
                 self.set_recording_point(x, y, z, method=method)
 
-<<<<<<< HEAD
     def set_recording_volume(
+        self,
         x_min,
         x_max,
         y_min,
-        ymax,
+        y_max,
         z_min,
         z_max,
         dx= 10,
         dy=10,
         dz=10,
-        method="PSA",
+        method='PSA'
     ):
-=======
-    def set_recording_volume(self, x_min, x_max, y_min, y_max, z_min, z_max, dx= 10, dy=10, dz=10, method='PSA'):
->>>>>>> fa9b315a
         """
         Generate equaly spaced recording points in the y plane
 
