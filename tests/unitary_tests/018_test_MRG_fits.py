import nrv
import matplotlib.pyplot as plt
import numpy as np

if __name__ == "__main__":
	fiberD = np.asarray([5.7,7.3,8.7,10.0,11.5,12.8,14.0,15.0,16.0])

<<<<<<< HEAD
	# originial parameters
	g_1 = []
	axonD_1 = []
	nodeD_1 = []
	paraD1_1 = []
	paraD2_1 = []
	deltax_1 = []
	paralength2_1 = []
	nl_1 = []

	for diam in fiberD:
		g, axonD, nodeD, paraD1, paraD2, deltax, paralength2, nl = nrv.get_MRG_parameters(diam)
		g_1.append(g)
		axonD_1.append(axonD)
		nodeD_1.append(nodeD)
		paraD1_1.append(paraD1)
		paraD2_1.append(paraD2)
		deltax_1.append(deltax)
		paralength2_1.append(paralength2)
		nl_1.append(nl)
=======

# originial parameters
g_1 = []
axonD_1 = []
nodeD_1 = []
paraD1_1 = []
paraD2_1 = []
deltax_1 = []
paralength2_1 = []
nl_1 = []

for diam in fiberD:
    g, axonD, nodeD, paraD1, paraD2, deltax, paralength2, nl = nrv.get_MRG_parameters(diam)
    g_1.append(g)
    axonD_1.append(axonD)
    nodeD_1.append(nodeD)
    paraD1_1.append(paraD1)
    paraD2_1.append(paraD2)
    deltax_1.append(deltax)
    paralength2_1.append(paralength2)
    nl_1.append(nl)
>>>>>>> af18fbb2

	# fig1, axs1 = plt.subplots(2, 2)
	# axs1[0,0].scatter(fiberD,g_1)
	# axs1[0,0].set_xlabel('diameter (um)')
	# axs1[0,0].set_ylabel('g')
	# axs1[0,0].grid()
	# axs1[0,1].scatter(fiberD,axonD_1)
	# axs1[0,1].set_xlabel('diameter (um)')
	# axs1[0,1].set_ylabel('axonD')
	# axs1[0,1].grid()
	# axs1[1,0].scatter(fiberD,nodeD_1)
	# axs1[1,0].set_xlabel('diameter (um)')
	# axs1[1,0].set_ylabel('nodeD')
	# axs1[1,0].grid()
	# axs1[1,1].scatter(fiberD,paraD1_1)
	# axs1[1,1].set_xlabel('diameter (um)')
	# axs1[1,1].set_ylabel('paraD1')
	# axs1[1,1].grid()

	# fig2, axs2 = plt.subplots(2, 2)
	# axs2[0,0].scatter(fiberD,paraD2_1)
	# axs2[0,0].set_xlabel('diameter (um)')
	# axs2[0,0].set_ylabel('paraD2')
	# axs2[0,0].grid()
	# axs2[0,1].scatter(fiberD,deltax_1)
	# axs2[0,1].set_xlabel('diameter (um)')
	# axs2[0,1].set_ylabel('deltax')
	# axs2[0,1].grid()
	# axs2[1,0].scatter(fiberD,paralength2_1)
	# axs2[1,0].set_xlabel('diameter (um)')
	# axs2[1,0].set_ylabel('paralength2')
	# axs2[1,0].grid()
	# axs2[1,1].scatter(fiberD,nl_1)
	# axs2[1,1].set_xlabel('diameter (um)')
	# axs2[1,1].set_ylabel('nl')
	# axs2[1,1].grid()

<<<<<<< HEAD
	# test interpolation
	diameters = np.linspace(2.5,20)
	g_2 = []
	axonD_2 = []
	nodeD_2 = []
	paraD1_2 = []
	paraD2_2 = []
	deltax_2 = []
	paralength2_2 = []
	nl_2 = []

	for diam in diameters:
		g, axonD, nodeD, paraD1, paraD2, deltax, paralength2, nl = nrv.get_MRG_parameters(diam)
		g_2.append(g)
		axonD_2.append(axonD)
		nodeD_2.append(nodeD)
		paraD1_2.append(paraD1)
		paraD2_2.append(paraD2)
		deltax_2.append(deltax)
		paralength2_2.append(paralength2)
		nl_2.append(nl)
=======
# test interpolation
diameters = np.linspace(2.5,20)
(
    g_2,
    axonD_2,
    nodeD_2,
    paraD1_2,
    paraD2_2,
    deltax_2,
    paralength2_2,
    nl_2,
) = nrv.get_MRG_parameters(diameters)

>>>>>>> af18fbb2

	fig3, axs3 = plt.subplots(2, 2)
	axs3[0,0].scatter(fiberD,g_1)
	axs3[0,0].plot(diameters,g_2,color='r')
	axs3[0,0].set_xlabel('diameter (um)')
	axs3[0,0].set_ylabel('g')
	axs3[0,0].grid()
	axs3[0,1].scatter(fiberD,axonD_1)
	axs3[0,1].plot(diameters,axonD_2,color='r')
	axs3[0,1].set_xlabel('diameter (um)')
	axs3[0,1].set_ylabel('axonD')
	axs3[0,1].grid()
	axs3[1,0].scatter(fiberD,nodeD_1)
	axs3[1,0].plot(diameters,nodeD_2,color='r')
	axs3[1,0].set_xlabel('diameter (um)')
	axs3[1,0].set_ylabel('nodeD')
	axs3[1,0].grid()
	axs3[1,1].scatter(fiberD,paraD1_1)
	axs3[1,1].plot(diameters,paraD1_2,color='r')
	axs3[1,1].set_xlabel('diameter (um)')
	axs3[1,1].set_ylabel('paraD1')
	axs3[1,1].grid()
	plt.savefig('./unitary_tests/figures/18_A.png')

	fig4, axs4 = plt.subplots(2, 2)
	axs4[0,0].scatter(fiberD,paraD2_1)
	axs4[0,0].plot(diameters,paraD2_2,color='r')
	axs4[0,0].set_xlabel('diameter (um)')
	axs4[0,0].set_ylabel('paraD2')
	axs4[0,0].grid()
	axs4[0,1].scatter(fiberD,deltax_1)
	axs4[0,1].plot(diameters,deltax_2,color='r')
	axs4[0,1].set_xlabel('diameter (um)')
	axs4[0,1].set_ylabel('deltax')
	axs4[0,1].grid()
	axs4[1,0].scatter(fiberD,paralength2_1)
	axs4[1,0].plot(diameters,paralength2_2,color='r')
	axs4[1,0].set_xlabel('diameter (um)')
	axs4[1,0].set_ylabel('paralength2')
	axs4[1,0].grid()
	axs4[1,1].scatter(fiberD,nl_1)
	axs4[1,1].plot(diameters,nl_2,color='r')
	axs4[1,1].set_xlabel('diameter (um)')
	axs4[1,1].set_ylabel('nl')
	axs4[1,1].grid()
	plt.savefig('./unitary_tests/figures/18_B.png')

	#plt.show()<|MERGE_RESOLUTION|>--- conflicted
+++ resolved
@@ -5,50 +5,28 @@
 if __name__ == "__main__":
 	fiberD = np.asarray([5.7,7.3,8.7,10.0,11.5,12.8,14.0,15.0,16.0])
 
-<<<<<<< HEAD
-	# originial parameters
-	g_1 = []
-	axonD_1 = []
-	nodeD_1 = []
-	paraD1_1 = []
-	paraD2_1 = []
-	deltax_1 = []
-	paralength2_1 = []
-	nl_1 = []
 
-	for diam in fiberD:
-		g, axonD, nodeD, paraD1, paraD2, deltax, paralength2, nl = nrv.get_MRG_parameters(diam)
-		g_1.append(g)
-		axonD_1.append(axonD)
-		nodeD_1.append(nodeD)
-		paraD1_1.append(paraD1)
-		paraD2_1.append(paraD2)
-		deltax_1.append(deltax)
-		paralength2_1.append(paralength2)
-		nl_1.append(nl)
-=======
+  # originial parameters
+  g_1 = []
+  axonD_1 = []
+  nodeD_1 = []
+  paraD1_1 = []
+  paraD2_1 = []
+  deltax_1 = []
+  paralength2_1 = []
+  nl_1 = []
 
-# originial parameters
-g_1 = []
-axonD_1 = []
-nodeD_1 = []
-paraD1_1 = []
-paraD2_1 = []
-deltax_1 = []
-paralength2_1 = []
-nl_1 = []
+  for diam in fiberD:
+      g, axonD, nodeD, paraD1, paraD2, deltax, paralength2, nl = nrv.get_MRG_parameters(diam)
+      g_1.append(g)
+      axonD_1.append(axonD)
+      nodeD_1.append(nodeD)
+      paraD1_1.append(paraD1)
+      paraD2_1.append(paraD2)
+      deltax_1.append(deltax)
+      paralength2_1.append(paralength2)
+      nl_1.append(nl)
 
-for diam in fiberD:
-    g, axonD, nodeD, paraD1, paraD2, deltax, paralength2, nl = nrv.get_MRG_parameters(diam)
-    g_1.append(g)
-    axonD_1.append(axonD)
-    nodeD_1.append(nodeD)
-    paraD1_1.append(paraD1)
-    paraD2_1.append(paraD2)
-    deltax_1.append(deltax)
-    paralength2_1.append(paralength2)
-    nl_1.append(nl)
->>>>>>> af18fbb2
 
 	# fig1, axs1 = plt.subplots(2, 2)
 	# axs1[0,0].scatter(fiberD,g_1)
@@ -86,43 +64,18 @@
 	# axs2[1,1].set_ylabel('nl')
 	# axs2[1,1].grid()
 
-<<<<<<< HEAD
-	# test interpolation
-	diameters = np.linspace(2.5,20)
-	g_2 = []
-	axonD_2 = []
-	nodeD_2 = []
-	paraD1_2 = []
-	paraD2_2 = []
-	deltax_2 = []
-	paralength2_2 = []
-	nl_2 = []
-
-	for diam in diameters:
-		g, axonD, nodeD, paraD1, paraD2, deltax, paralength2, nl = nrv.get_MRG_parameters(diam)
-		g_2.append(g)
-		axonD_2.append(axonD)
-		nodeD_2.append(nodeD)
-		paraD1_2.append(paraD1)
-		paraD2_2.append(paraD2)
-		deltax_2.append(deltax)
-		paralength2_2.append(paralength2)
-		nl_2.append(nl)
-=======
-# test interpolation
-diameters = np.linspace(2.5,20)
-(
-    g_2,
-    axonD_2,
-    nodeD_2,
-    paraD1_2,
-    paraD2_2,
-    deltax_2,
-    paralength2_2,
-    nl_2,
-) = nrv.get_MRG_parameters(diameters)
-
->>>>>>> af18fbb2
+  # test interpolation
+  diameters = np.linspace(2.5,20)
+  (
+      g_2,
+      axonD_2,
+      nodeD_2,
+      paraD1_2,
+      paraD2_2,
+      deltax_2,
+      paralength2_2,
+      nl_2,
+  ) = nrv.get_MRG_parameters(diameters)
 
 	fig3, axs3 = plt.subplots(2, 2)
 	axs3[0,0].scatter(fiberD,g_1)
